# Caffe to Keras conversion module

![Build status](https://api.travis-ci.org/MarcBS/keras.svg)

This fork allows to convert Caffe models to Keras for their later training or test use.
See keras/caffe/README.md for further information.

<<<<<<< HEAD
Contact email: marc.bolanos@ub.edu 
GitHub page: https://github.com/MarcBS

The Caffe to Keras converter is only compatible with: __Python 2.7__.

## Installation

In order to install the library you just have to include the repository path into your PYTHONPATH the following way:

```export PYTHONPATH=$PYTHONPATH:/path/to/keras```


# Keras: Deep Learning library for Theano and TensorFlow
=======
[![Build Status](https://travis-ci.org/fchollet/keras.svg?branch=master)](https://travis-ci.org/fchollet/keras)
[![PyPI version](https://badge.fury.io/py/keras.svg)](https://badge.fury.io/py/keras)
>>>>>>> 8d62f4da

## You have just found Keras.

Keras is a minimalist, highly modular neural networks library, written in Python and capable of running on top of either [TensorFlow](https://github.com/tensorflow/tensorflow) or [Theano](https://github.com/Theano/Theano). It was developed with a focus on enabling fast experimentation. Being able to go from idea to result with the least possible delay is key to doing good research.

Use Keras if you need a deep learning library that:

- allows for easy and fast prototyping (through total modularity, minimalism, and extensibility).
- supports both convolutional networks and recurrent networks, as well as combinations of the two.
- supports arbitrary connectivity schemes (including multi-input and multi-output training).
- runs seamlessly on CPU and GPU.

Read the documentation at [Keras.io](http://keras.io).

Keras is compatible with: __Python 2.7-3.5__.


------------------


## Guiding principles

- __Modularity.__ A model is understood as a sequence or a graph of standalone, fully-configurable modules that can be plugged together with as little restrictions as possible. In particular, neural layers, cost functions, optimizers, initialization schemes, activation functions, regularization schemes are all standalone modules that you can combine to create new models.

- __Minimalism.__ Each module should be kept short and simple. Every piece of code should be transparent upon first reading. No black magic: it hurts iteration speed and ability to innovate.

- __Easy extensibility.__ New modules are dead simple to add (as new classes and functions), and existing modules provide ample examples. To be able to easily create new modules allows for total expressiveness, making Keras suitable for advanced research.

- __Work with Python__. No separate models configuration files in a declarative format. Models are described in Python code, which is compact, easier to debug, and allows for ease of extensibility.


------------------


## Getting started: 30 seconds to Keras

The core data structure of Keras is a __model__, a way to organize layers. The main type of model is the [`Sequential`](http://keras.io/getting-started/sequential-model-guide) model, a linear stack of layers. For more complex architectures, you should use the [Keras functional API](http://keras.io/getting-started/functional-api-guide).

Here's the `Sequential` model:

```python
from keras.models import Sequential

model = Sequential()
```

Stacking layers is as easy as `.add()`:

```python
from keras.layers.core import Dense, Activation

model.add(Dense(output_dim=64, input_dim=100))
model.add(Activation("relu"))
model.add(Dense(output_dim=10))
model.add(Activation("softmax"))
```

Once your model looks good, configure its learning process with `.compile()`:
```python
model.compile(loss='categorical_crossentropy', optimizer='sgd', metrics=['accuracy'])
```

If you need to, you can further configure your optimizer. A core principle of Keras is to make things reasonably simple, while allowing the user to be fully in control when they need to (the ultimate control being the easy extensibility of the source code).
```python
from keras.optimizers import SGD
model.compile(loss='categorical_crossentropy', optimizer=SGD(lr=0.01, momentum=0.9, nesterov=True))
```

You can now iterate on your training data in batches:
```python
model.fit(X_train, Y_train, nb_epoch=5, batch_size=32)
```

Alternatively, you can feed batches to your model manually:
```python
model.train_on_batch(X_batch, Y_batch)
```

Evaluate your performance in one line:
```python
loss_and_metrics = model.evaluate(X_test, Y_test, batch_size=32)
```

Or generate predictions on new data:
```python
classes = model.predict_classes(X_test, batch_size=32)
proba = model.predict_proba(X_test, batch_size=32)
```

Building a question answering system, an image classification model, a Neural Turing Machine, a word2vec embedder or any other model is just as fast. The ideas behind deep learning are simple, so why should their implementation be painful?

For a more in-depth tutorial about Keras, you can check out:

- [Getting started with the Sequential model](http://keras.io/getting-started/sequential-model-guide)
- [Getting started with the functional API](http://keras.io/getting-started/functional-api-guide)

In the [examples folder](https://github.com/fchollet/keras/tree/master/examples) of the repository, you will find more advanced models: question-answering with memory networks, text generation with stacked LSTMs, etc.


------------------


## Installation

Keras uses the following dependencies:

- numpy, scipy
- pyyaml
- HDF5 and h5py (optional, required if you use model saving/loading functions)
- Optional but recommended if you use CNNs: cuDNN.

*When using the Theano backend:*

- Theano
    - [See installation instructions](http://deeplearning.net/software/theano/install.html#install).

*When using the TensorFlow backend:*

- TensorFlow
    - [See installation instructions](https://github.com/tensorflow/tensorflow#download-and-setup).

To install Keras, `cd` to the Keras folder and run the install command:
```
sudo python setup.py install
```

You can also install Keras from PyPI:
```
sudo pip install keras
```

------------------


## Switching from Theano to TensorFlow

By default, Keras will use Theano as its tensor manipulation library. [Follow these instructions](http://keras.io/backend/) to configure the Keras backend.

------------------


## Support

You can ask questions and join the development discussion on the [Keras Google group](https://groups.google.com/forum/#!forum/keras-users).

You can also post bug reports and feature requests in [Github issues](https://github.com/fchollet/keras/issues). Make sure to read [our guidelines](https://github.com/fchollet/keras/blob/master/CONTRIBUTING.md) first.


------------------


## Why this name, Keras?

Keras (κέρας) means _horn_ in Greek. It is a reference to a literary image from ancient Greek and Latin literature, first found in the _Odyssey_, where dream spirits (_Oneiroi_, singular _Oneiros_) are divided between those who deceive men with false visions, who arrive to Earth through a gate of ivory, and those who announce a future that will come to pass, who arrive through a gate of horn. It's a play on the words κέρας (horn) / κραίνω (fulfill), and ἐλέφας (ivory) / ἐλεφαίρομαι (deceive).

Keras was initially developed as part of the research effort of project ONEIROS (Open-ended Neuro-Electronic Intelligent Robot Operating System).

>_"Oneiroi are beyond our unravelling --who can be sure what tale they tell? Not all that men look for comes to pass. Two gates there are that give passage to fleeting Oneiroi; one is made of horn, one of ivory. The Oneiroi that pass through sawn ivory are deceitful, bearing a message that will not be fulfilled; those that come out through polished horn have truth behind them, to be accomplished for men who see them."_ Homer, Odyssey 19. 562 ff (Shewring translation).

------------------<|MERGE_RESOLUTION|>--- conflicted
+++ resolved
@@ -5,7 +5,6 @@
 This fork allows to convert Caffe models to Keras for their later training or test use.
 See keras/caffe/README.md for further information.
 
-<<<<<<< HEAD
 Contact email: marc.bolanos@ub.edu 
 GitHub page: https://github.com/MarcBS
 
@@ -19,10 +18,6 @@
 
 
 # Keras: Deep Learning library for Theano and TensorFlow
-=======
-[![Build Status](https://travis-ci.org/fchollet/keras.svg?branch=master)](https://travis-ci.org/fchollet/keras)
-[![PyPI version](https://badge.fury.io/py/keras.svg)](https://badge.fury.io/py/keras)
->>>>>>> 8d62f4da
 
 ## You have just found Keras.
 
