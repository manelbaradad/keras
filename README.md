--- conflicted
+++ resolved
@@ -9,53 +9,11 @@
 
 Contact email: marc.bolanos@ub.edu
 
-<<<<<<< HEAD
-- __Modularity.__ A model is understood as a sequence or a graph of standalone, fully-configurable modules that can be plugged together with as little restrictions as possible. In particular, neural layers, cost functions, optimizers, initialization schemes, activation functions, regularization schemes are all standalone modules that you can combine to create new models.
-
-- __Minimalism.__ Each module should be kept short and simple. Every piece of code should be transparent upon first reading. No black magic: it hurts iteration speed and ability to innovate.
-
-- __Easy extensibility.__ New modules are dead simple to add (as new classes and functions), and existing modules provide ample examples. To be able to easily create new modules allows for total expressiveness, making Keras suitable for advanced research.
-
-- __Work with Python__. No separate models configuration files in a declarative format. Models are described in Python code, which is compact, easier to debug, and allows for ease of extensibility.
-
-
-------------------
-
-
-## Getting started: 30 seconds to Keras
-
-The core data structure of Keras is a __model__, a way to organize layers. The main type of model is the [`Sequential`](http://keras.io/getting-started/sequential-model-guide) model, a linear stack of layers. For more complex architectures, you should use the [Keras functional API](http://keras.io/getting-started/functional-api-guide).
-
-Here's the `Sequential` model:
-
-```python
-from keras.models import Sequential
-
-model = Sequential()
-```
-
-Stacking layers is as easy as `.add()`:
-
-```python
-from keras.layers.core import Dense, Activation
-
-model.add(Dense(output_dim=64, input_dim=100))
-model.add(Activation("relu"))
-model.add(Dense(output_dim=10))
-model.add(Activation("softmax"))
-```
-
-Once your model looks good, configure its learning process with `.compile()`:
-```python
-model.compile(loss='categorical_crossentropy', optimizer='sgd', metrics=['accuracy'])
-```
-=======
 GitHub page: https://github.com/MarcBS
 
 MarcBS/keras is compatible with: __Python 2.7__.
 
 ## Caffe to Keras conversion module
->>>>>>> 6b46c8dc
 
 This module allows to convert Caffe models to Keras for their later training or test use.
 See keras/caffe/README.md for further information.
@@ -65,53 +23,13 @@
 This functionality allows to add learning rates multipliers to each of the learnable layers in the networks. During training they will
 be multiplied by the global learning rate for modifying the weight of the error on each layer independently. Here is a simple example of usage:
 
-<<<<<<< HEAD
-Evaluate your performance in one line:
-```python
-loss_and_metrics = model.evaluate(X_test, Y_test, batch_size=32)
-=======
->>>>>>> 6b46c8dc
 ```
 model.add_node(Dense(100, W_learning_rate_multiplier=10.0, b_learning_rate_multiplier=10.0))
 ```
 
-<<<<<<< HEAD
-Building a question answering system, an image classification model, a Neural Turing Machine, a word2vec embedder or any other model is just as fast. The ideas behind deep learning are simple, so why should their implementation be painful?
-
-For a more in-depth tutorial about Keras, you can check out:
-
-- [Getting started with the Sequential model](http://keras.io/getting-started/sequential-model-guide)
-- [Getting started with the functional API](http://keras.io/getting-started/functional-api-guide)
-
-In the [examples folder](https://github.com/fchollet/keras/tree/master/examples) of the repository, you will find more advanced models: question-answering with memory networks, text generation with stacked LSTMs, etc.
-
-
-------------------
-
-
-## Installation
-
-Keras uses the following dependencies:
-
-- numpy, scipy
-- pyyaml
-- HDF5 and h5py (optional, required if you use model saving/loading functions)
-- Optional but recommended if you use CNNs: cuDNN.
-
-*When using the Theano backend:*
-
-- Theano
-    - [See installation instructions](http://deeplearning.net/software/theano/install.html#install).
-
-*When using the TensorFlow backend:*
-
-- TensorFlow
-    - [See installation instructions](https://github.com/tensorflow/tensorflow#download-and-setup).
-=======
 ## Installation
 
 In order to install the library you just have to follow these steps:
->>>>>>> 6b46c8dc
 
 1) Clone this repository:
 ```
