--- conflicted
+++ resolved
@@ -1,7 +1,7 @@
 from setuptools import setup
 from setuptools import find_packages
 
-<<<<<<< HEAD
+
 setup(name='Keras',
       version='0.1.2',
       description='Theano-based Deep Learning library',
@@ -10,18 +10,5 @@
       url='https://github.com/fchollet/keras',
       download_url='https://github.com/fchollet/keras/tarball/0.1.2',
       license='MIT',
-      install_requires=['theano', 'pyyaml'],
-      packages=find_packages())
-=======
-setup(name = 'Keras',
-      version = '0.1.2',
-      description = 'Theano-based Deep Learning library',
-      author = 'Francois Chollet',
-      author_email = 'francois.chollet@gmail.com',
-      url = 'https://github.com/fchollet/keras',
-      download_url = 'https://github.com/fchollet/keras/tarball/0.1.2',
-      license = 'MIT',
-      install_requires = ['theano', 'pyyaml', 'h5py'],
-      packages = find_packages(),
-)
->>>>>>> 828d1876
+      install_requires=['theano', 'pyyaml', 'h5py'],
+      packages=find_packages())