--- conflicted
+++ resolved
@@ -1514,11 +1514,7 @@
     
     def get_config(self):
         base_config = super(BilinearPooling, self).get_config()
-<<<<<<< HEAD
-        return base_config
-=======
-        return dict(list(base_config.items())) #+ list(config.items()))
->>>>>>> 6413af5c
+        return dict(list(base_config.items()))
 
     def get_output_shape_for(self, input_shape):
         assert type(input_shape) is list  # must have mutiple input shape tuples
