# -*- coding: utf-8 -*-
from __future__ import absolute_import
from __future__ import division

import numpy as np

import copy
import inspect
import types as python_types
import marshal
import sys
import warnings

from .. import backend as K
from .. import activations, initializations, regularizers, constraints
from ..engine import InputSpec, Layer, Merge
from ..regularizers import ActivityRegularizer

class Masking(Layer):
    '''Masks an input sequence by using a mask value to
    identify timesteps to be skipped.

    For each timestep in the input tensor (dimension #1 in the tensor),
    if all values in the input tensor at that timestep
    are equal to `mask_value`, then the timestep will masked (skipped)
    in all downstream layers (as long as they support masking).

    If any downstream layer does not support masking yet receives such
    an input mask, an exception will be raised.

    # Example

    Consider a Numpy data array `x` of shape `(samples, timesteps, features)`,
    to be fed to a LSTM layer.
    You want to mask timestep #3 and #5 because you lack data for
    these timesteps. You can:

        - set `x[:, 3, :] = 0.` and `x[:, 5, :] = 0.`
        - insert a `Masking` layer with `mask_value=0.` before the LSTM layer:

    ```python
        model = Sequential()
        model.add(Masking(mask_value=0., input_shape=(timesteps, features)))
        model.add(LSTM(32))
    ```
    '''
    def __init__(self, mask_value=0., **kwargs):
        self.supports_masking = True
        self.mask_value = mask_value
        super(Masking, self).__init__(**kwargs)

    def compute_mask(self, input, input_mask=None):
        return K.any(K.not_equal(input, self.mask_value), axis=-1)

    def call(self, x, mask=None):
        boolean_mask = K.any(K.not_equal(x, self.mask_value),
                             axis=-1, keepdims=True)
        return x * K.cast(boolean_mask, K.floatx())

    def get_config(self):
        config = {'mask_value': self.mask_value}
        base_config = super(Masking, self).get_config()
        return dict(list(base_config.items()) + list(config.items()))


class Dropout(Layer):
    '''Applies Dropout to the input. Dropout consists in randomly setting
    a fraction `p` of input units to 0 at each update during training time,
    which helps prevent overfitting.

    # Arguments
        p: float between 0 and 1. Fraction of the input units to drop.

    # References
        - [Dropout: A Simple Way to Prevent Neural Networks from Overfitting](http://www.cs.toronto.edu/~rsalakhu/papers/srivastava14a.pdf)
    '''
    def __init__(self, p, **kwargs):
        self.p = p
        if 0. < self.p < 1.:
            self.uses_learning_phase = True
        self.supports_masking = True
        super(Dropout, self).__init__(**kwargs)

    def call(self, x, mask=None):
        if 0. < self.p < 1.:
            x = K.in_train_phase(K.dropout(x, level=self.p), x)
        return x

    def get_config(self):
        config = {'p': self.p}
        base_config = super(Dropout, self).get_config()
        return dict(list(base_config.items()) + list(config.items()))


class Activation(Layer):
    '''Applies an activation function to an output.

    # Arguments
        activation: name of activation function to use
            (see: [activations](../activations.md)),
            or alternatively, a Theano or TensorFlow operation.

    # Input shape
        Arbitrary. Use the keyword argument `input_shape`
        (tuple of integers, does not include the samples axis)
        when using this layer as the first layer in a model.

    # Output shape
        Same shape as input.
    '''
    def __init__(self, activation, **kwargs):
        self.supports_masking = True
        self.activation = activations.get(activation)
        super(Activation, self).__init__(**kwargs)

    def call(self, x, mask=None):
        return self.activation(x)

    def get_config(self):
        config = {'activation': self.activation.__name__}
        base_config = super(Activation, self).get_config()
        return dict(list(base_config.items()) + list(config.items()))


class Reshape(Layer):
    '''Reshapes an output to a certain shape.

    # Arguments
        target_shape: target shape. Tuple of integers,
            does not include the samples dimension (batch size).

    # Input shape
        Arbitrary, although all dimensions in the input shaped must be fixed.
        Use the keyword argument `input_shape`
        (tuple of integers, does not include the samples axis)
        when using this layer as the first layer in a model.

    # Output shape
        `(batch_size,) + target_shape`

    # Example

    ```python
        # as first layer in a Sequential model
        model = Sequential()
        model.add(Reshape((3, 4), input_shape=(12,)))
        # now: model.output_shape == (None, 3, 4)
        # note: `None` is the batch dimension

        # as intermediate layer in a Sequential model
        model.add(Reshape((6, 2)))
        # now: model.output_shape == (None, 6, 2)
    ```
    '''
    def __init__(self, target_shape, **kwargs):
        super(Reshape, self).__init__(**kwargs)
        self.target_shape = tuple(target_shape)

    def _fix_unknown_dimension(self, input_shape, output_shape):
        '''Find and replace a single missing dimension in an output shape
        given an input shape.

        A near direct port of the internal Numpy function _fix_unknown_dimension
        in numpy/core/src/multiarray/shape.c

        # Arguments
            input_shape: shape of array being reshaped

            output_shape: desired shape of the array with at most
                a single -1 which indicates a dimension that should be
                derived from the input shape.

        # Returns
            The new output shape with a -1 replaced with its computed value.

            Raises a ValueError if the total array size of the output_shape is
            different then the input_shape, or more then one unknown dimension
            is specified.
        '''
        output_shape = list(output_shape)

        msg = 'total size of new array must be unchanged'

        known, unknown = 1, None
        for index, dim in enumerate(output_shape):
            if dim < 0:
                if unknown is None:
                    unknown = index
                else:
                    raise ValueError('can only specify one unknown dimension')
            else:
                known *= dim

        original = np.prod(input_shape, dtype=int)
        if unknown is not None:
            if known == 0 or original % known != 0:
                raise ValueError(msg)
            output_shape[unknown] = original // known
        elif original != known:
            raise ValueError(msg)

        return tuple(output_shape)

    def get_output_shape_for(self, input_shape):
        return (input_shape[0],) + self._fix_unknown_dimension(input_shape[1:], self.target_shape)

    def call(self, x, mask=None):
        # In case the target shape is not fully defined,
        # we need access to the shape of x.
        # solution:
        # 1) rely on x._keras_shape
        # 2) fallback: K.int_shape
        target_shape = self.target_shape
        if -1 in target_shape:
            # target shape not fully defined
            input_shape = None
            if hasattr(x, '_keras_shape'):
                input_shape = x._keras_shape
            elif hasattr(K, 'int_shape'):
                input_shape = K.int_shape(x)
            if input_shape is not None:
                target_shape = self.get_output_shape_for(input_shape)
        return K.reshape(x, (-1,) + target_shape)

    def get_config(self):
        config = {'target_shape': self.target_shape}
        base_config = super(Reshape, self).get_config()
        return dict(list(base_config.items()) + list(config.items()))


class Permute(Layer):
    '''Permutes the dimensions of the input according to a given pattern.

    Useful for e.g. connecting RNNs and convnets together.

    # Example

    ```python
        model = Sequential()
        model.add(Permute((2, 1), input_shape=(10, 64)))
        # now: model.output_shape == (None, 64, 10)
        # note: `None` is the batch dimension
    ```

    # Arguments
        dims: Tuple of integers. Permutation pattern, does not include the
            samples dimension. Indexing starts at 1.
            For instance, `(2, 1)` permutes the first and second dimension
            of the input.

    # Input shape
        Arbitrary. Use the keyword argument `input_shape`
        (tuple of integers, does not include the samples axis)
        when using this layer as the first layer in a model.

    # Output shape
        Same as the input shape, but with the dimensions re-ordered according
        to the specified pattern.
    '''
    def __init__(self, dims, **kwargs):
        self.dims = tuple(dims)
        super(Permute, self).__init__(**kwargs)

    def get_output_shape_for(self, input_shape):
        input_shape = list(input_shape)
        output_shape = copy.copy(input_shape)
        for i, dim in enumerate(self.dims):
            target_dim = input_shape[dim]
            output_shape[i+1] = target_dim
        return tuple(output_shape)

    def call(self, x, mask=None):
        return K.permute_dimensions(x, (0,) + self.dims)

    def get_config(self):
        config = {'dims': self.dims}
        base_config = super(Permute, self).get_config()
        return dict(list(base_config.items()) + list(config.items()))


class Flatten(Layer):
    '''Flattens the input. Does not affect the batch size.

    # Example

    ```python
        model = Sequential()
        model.add(Convolution2D(64, 3, 3, border_mode='same', input_shape=(3, 32, 32)))
        # now: model.output_shape == (None, 64, 32, 32)

        model.add(Flatten())
        # now: model.output_shape == (None, 65536)
    ```
    '''
    def __init__(self, **kwargs):
        self.input_spec = [InputSpec(ndim='3+')]
        super(Flatten, self).__init__(**kwargs)

    def get_output_shape_for(self, input_shape):
        if not all(input_shape[1:]):
            raise Exception('The shape of the input to "Flatten" '
                            'is not fully defined '
                            '(got ' + str(input_shape[1:]) + '. '
                            'Make sure to pass a complete "input_shape" '
                            'or "batch_input_shape" argument to the first '
                            'layer in your model.')
        return (input_shape[0], np.prod(input_shape[1:]))

    def call(self, x, mask=None):
        return K.batch_flatten(x)


class RepeatVector(Layer):
    '''Repeats the input n times.

    # Example

    ```python
        model = Sequential()
        model.add(Dense(32, input_dim=32))
        # now: model.output_shape == (None, 32)
        # note: `None` is the batch dimension

        model.add(RepeatVector(3))
        # now: model.output_shape == (None, 3, 32)
    ```

    # Arguments
        n: integer, repetition factor.

    # Input shape
        2D tensor of shape `(nb_samples, features)`.

    # Output shape
        3D tensor of shape `(nb_samples, n, features)`.
    '''
    def __init__(self, n, **kwargs):
        self.n = n
        self.input_spec = [InputSpec(ndim=2)]
        super(RepeatVector, self).__init__(**kwargs)

    def get_output_shape_for(self, input_shape):
        return (input_shape[0], self.n, input_shape[1])

    def call(self, x, mask=None):
        return K.repeat(x, self.n)

    def get_config(self):
        config = {'n': self.n}
        base_config = super(RepeatVector, self).get_config()
        return dict(list(base_config.items()) + list(config.items()))


class Lambda(Layer):
    '''Used for evaluating an arbitrary Theano / TensorFlow expression
    on the output of the previous layer.

    # Examples

    ```python
        # add a x -> x^2 layer
        model.add(Lambda(lambda x: x ** 2))
    ```
    ```python
        # add a layer that returns the concatenation
        # of the positive part of the input and
        # the opposite of the negative part

        def antirectifier(x):
            x -= K.mean(x, axis=1, keepdims=True)
            x = K.l2_normalize(x, axis=1)
            pos = K.relu(x)
            neg = K.relu(-x)
            return K.concatenate([pos, neg], axis=1)

        def antirectifier_output_shape(input_shape):
            shape = list(input_shape)
            assert len(shape) == 2  # only valid for 2D tensors
            shape[-1] *= 2
            return tuple(shape)

        model.add(Lambda(antirectifier, output_shape=antirectifier_output_shape))
    ```

    # Arguments
        function: The function to be evaluated.
            Takes one argument: the output of previous layer
        output_shape: Expected output shape from function.
            Could be a tuple or a function of the shape of the input
        arguments: optional dictionary of keyword arguments to be passed
            to the function.

    # Input shape
        Arbitrary. Use the keyword argument input_shape
        (tuple of integers, does not include the samples axis)
        when using this layer as the first layer in a model.

    # Output shape
        Specified by `output_shape` argument.
    '''
    def __init__(self, function, output_shape=None, arguments={}, **kwargs):
        self.function = function
        self.arguments = arguments
        if output_shape is None:
            self._output_shape = None
        elif type(output_shape) in {tuple, list}:
            self._output_shape = tuple(output_shape)
        else:
            if not hasattr(output_shape, '__call__'):
                raise Exception('In Lambda, `output_shape` '
                                'must be a list, a tuple, or a function.')
            self._output_shape = output_shape
        super(Lambda, self).__init__(**kwargs)

    def get_output_shape_for(self, input_shape):
        if self._output_shape is None:
            # if TensorFlow, we can infer the output shape directly:
            if K._BACKEND == 'tensorflow':
                if type(input_shape) is list:
                    xs = [K.placeholder(shape=shape) for shape in input_shape]
                    x = self.call(xs)
                else:
                    x = K.placeholder(shape=input_shape)
                    x = self.call(x)
                if type(x) is list:
                    return [K.int_shape(x_elem) for x_elem in x]
                else:
                    return K.int_shape(x)
            # otherwise, we default to the input shape
            return input_shape
        elif type(self._output_shape) in {tuple, list}:
            nb_samples = input_shape[0] if input_shape else None
            return (nb_samples,) + tuple(self._output_shape)
        else:
            shape = self._output_shape(input_shape)
            if type(shape) not in {list, tuple}:
                raise Exception('output_shape function must return a tuple')
            return tuple(shape)

    def call(self, x, mask=None):
        arguments = self.arguments
        arg_spec = inspect.getargspec(self.function)
        if 'mask' in arg_spec.args:
            arguments['mask'] = mask
        return self.function(x, **arguments)

    def get_config(self):
        py3 = sys.version_info[0] == 3

        if isinstance(self.function, python_types.LambdaType):
            if py3:
                function = marshal.dumps(self.function.__code__).decode('raw_unicode_escape')
            else:
                function = marshal.dumps(self.function.func_code).decode('raw_unicode_escape')
            function_type = 'lambda'
        else:
            function = self.function.__name__
            function_type = 'function'

        if isinstance(self._output_shape, python_types.LambdaType):
            if py3:
                output_shape = marshal.dumps(self._output_shape.__code__)
            else:
                output_shape = marshal.dumps(self._output_shape.func_code)
            output_shape_type = 'lambda'
        elif callable(self._output_shape):
            output_shape = self._output_shape.__name__
            output_shape_type = 'function'
        else:
            output_shape = self._output_shape
            output_shape_type = 'raw'

        config = {'function': function,
                  'function_type': function_type,
                  'output_shape': output_shape,
                  'output_shape_type': output_shape_type,
                  'arguments': self.arguments}
        base_config = super(Lambda, self).get_config()
        return dict(list(base_config.items()) + list(config.items()))

    @classmethod
    def from_config(cls, config):
        function_type = config.pop('function_type')
        if function_type == 'function':
            function = globals()[config['function']]
        elif function_type == 'lambda':
            function = marshal.loads(config['function'].encode('raw_unicode_escape'))
            function = python_types.FunctionType(function, globals())
        else:
            raise Exception('Unknown function type: ' + function_type)

        output_shape_type = config.pop('output_shape_type')
        if output_shape_type == 'function':
            output_shape = globals()[config['output_shape']]
        elif output_shape_type == 'lambda':
            output_shape = marshal.loads(config['output_shape'])
            output_shape = python_types.FunctionType(output_shape, globals())
        else:
            output_shape = config['output_shape']

        config['function'] = function
        config['output_shape'] = output_shape
        return cls(**config)


class Dense(Layer):
    '''Just your regular fully connected NN layer.

    # Example

    ```python
        # as first layer in a sequential model:
        model = Sequential()
        model.add(Dense(32, input_dim=16))
        # now the model will take as input arrays of shape (*, 16)
        # and output arrays of shape (*, 32)

        # this is equivalent to the above:
        model = Sequential()
        model.add(Dense(32, input_shape=(16,)))

        # after the first layer, you don't need to specify
        # the size of the input anymore:
        model.add(Dense(32))
    ```

    # Arguments
        output_dim: int > 0.
        init: name of initialization function for the weights of the layer
            (see [initializations](../initializations.md)),
            or alternatively, Theano function to use for weights
            initialization. This parameter is only relevant
            if you don't pass a `weights` argument.
        activation: name of activation function to use
            (see [activations](../activations.md)),
            or alternatively, elementwise Theano function.
            If you don't specify anything, no activation is applied
            (ie. "linear" activation: a(x) = x).
        weights: list of Numpy arrays to set as initial weights.
            The list should have 2 elements, of shape `(input_dim, output_dim)`
            and (output_dim,) for weights and biases respectively.
        W_regularizer: instance of [WeightRegularizer](../regularizers.md)
            (eg. L1 or L2 regularization), applied to the main weights matrix.
        b_regularizer: instance of [WeightRegularizer](../regularizers.md),
            applied to the bias.
        activity_regularizer: instance of [ActivityRegularizer](../regularizers.md),
            applied to the network output.
        W_constraint: instance of the [constraints](../constraints.md) module
            (eg. maxnorm, nonneg), applied to the main weights matrix.
        b_constraint: instance of the [constraints](../constraints.md) module,
            applied to the bias.
        bias: whether to include a bias (i.e. make the layer affine rather than linear).
        input_dim: dimensionality of the input (integer).
            This argument (or alternatively, the keyword argument `input_shape`)
            is required when using this layer as the first layer in a model.

    # Input shape
        2D tensor with shape: `(nb_samples, input_dim)`.

    # Output shape
        2D tensor with shape: `(nb_samples, output_dim)`.
    '''
    def __init__(self, output_dim, init='glorot_uniform', activation='linear', weights=None,
                 W_regularizer=None, b_regularizer=None, activity_regularizer=None,
<<<<<<< HEAD
                 W_constraint=None, b_constraint=None, 
                 W_learning_rate_multiplier=None, b_learning_rate_multiplier=None,
                 input_dim=None, bias=True, **kwargs):
=======
                 W_constraint=None, b_constraint=None,
                 bias=True, input_dim=None, **kwargs):
>>>>>>> dc569e95
        self.init = initializations.get(init)
        self.activation = activations.get(activation)
        self.output_dim = output_dim
        self.input_dim = input_dim

        self.W_regularizer = regularizers.get(W_regularizer)
        self.b_regularizer = regularizers.get(b_regularizer)
        self.activity_regularizer = regularizers.get(activity_regularizer)

        self.W_constraint = constraints.get(W_constraint)
        self.b_constraint = constraints.get(b_constraint)

        self.W_learning_rate_multiplier = W_learning_rate_multiplier
        self.b_learning_rate_multiplier = b_learning_rate_multiplier
        self.learning_rate_multipliers = [self.W_learning_rate_multiplier,
                                          self.b_learning_rate_multiplier]
        self.bias = bias
        self.initial_weights = weights
        self.input_spec = [InputSpec(ndim=2)]

        if self.input_dim:
            kwargs['input_shape'] = (self.input_dim,)
        super(Dense, self).__init__(**kwargs)

    def build(self, input_shape):
        assert len(input_shape) == 2
        input_dim = input_shape[1]
        self.input_spec = [InputSpec(dtype=K.floatx(),
                                     shape=(None, input_dim))]

        self.W = self.init((input_dim, self.output_dim),
                           name='{}_W'.format(self.name))
        if self.bias:
            self.b = K.zeros((self.output_dim,),
                             name='{}_b'.format(self.name))
            self.trainable_weights = [self.W, self.b]
        else:
            self.trainable_weights = [self.W]

        self.regularizers = []
        if self.W_regularizer:
            self.W_regularizer.set_param(self.W)
            self.regularizers.append(self.W_regularizer)

        if self.bias and self.b_regularizer:
            self.b_regularizer.set_param(self.b)
            self.regularizers.append(self.b_regularizer)

        if self.activity_regularizer:
            self.activity_regularizer.set_layer(self)
            self.regularizers.append(self.activity_regularizer)

        self.constraints = {}
        if self.W_constraint:
            self.constraints[self.W] = self.W_constraint
        if self.bias and self.b_constraint:
            self.constraints[self.b] = self.b_constraint

        if self.initial_weights is not None:
            self.set_weights(self.initial_weights)
            del self.initial_weights

    def call(self, x, mask=None):
        output = K.dot(x, self.W)
        if self.bias:
            output += self.b
        return self.activation(output)

    def get_output_shape_for(self, input_shape):
        assert input_shape and len(input_shape) == 2
        return (input_shape[0], self.output_dim)

    def get_config(self):
        config = {'output_dim': self.output_dim,
                  'init': self.init.__name__,
                  'activation': self.activation.__name__,
                  'W_regularizer': self.W_regularizer.get_config() if self.W_regularizer else None,
                  'b_regularizer': self.b_regularizer.get_config() if self.b_regularizer else None,
                  'activity_regularizer': self.activity_regularizer.get_config() if self.activity_regularizer else None,
                  'W_constraint': self.W_constraint.get_config() if self.W_constraint else None,
                  'b_constraint': self.b_constraint.get_config() if self.b_constraint else None,
<<<<<<< HEAD
                  'W_learning_rate_multiplier': self.W_learning_rate_multiplier,
                  'b_learning_rate_multiplier': self.b_learning_rate_multiplier,
                  'input_dim': self.input_dim,
                  'bias': self.bias}
=======
                  'bias': self.bias,
                  'input_dim': self.input_dim}
>>>>>>> dc569e95
        base_config = super(Dense, self).get_config()
        return dict(list(base_config.items()) + list(config.items()))

    def set_lr_multipliers(self, W_learning_rate_multiplier, b_learning_rate_multiplier):
        self.W_learning_rate_multiplier = W_learning_rate_multiplier
        self.b_learning_rate_multiplier = b_learning_rate_multiplier
        self.learning_rate_multipliers = [self.W_learning_rate_multiplier,
                                          self.b_learning_rate_multiplier]

class ActivityRegularization(Layer):
    '''Layer that passes through its input unchanged, but applies an update
    to the cost function based on the activity.

    # Arguments
        l1: L1 regularization factor (positive float).
        l2: L2 regularization factor (positive float).

    # Input shape
        Arbitrary. Use the keyword argument `input_shape`
        (tuple of integers, does not include the samples axis)
        when using this layer as the first layer in a model.

    # Output shape
        Same shape as input.
    '''
    def __init__(self, l1=0., l2=0., **kwargs):
        self.supports_masking = True
        self.l1 = l1
        self.l2 = l2

        super(ActivityRegularization, self).__init__(**kwargs)
        activity_regularizer = ActivityRegularizer(l1=l1, l2=l2)
        activity_regularizer.set_layer(self)
        self.regularizers = [activity_regularizer]

    def get_config(self):
        config = {'l1': self.l1,
                  'l2': self.l2}
        base_config = super(ActivityRegularization, self).get_config()
        return dict(list(base_config.items()) + list(config.items()))


class MaxoutDense(Layer):
    '''A dense maxout layer.

    A `MaxoutDense` layer takes the element-wise maximum of
    `nb_feature` `Dense(input_dim, output_dim)` linear layers.
    This allows the layer to learn a convex,
    piecewise linear activation function over the inputs.

    Note that this is a *linear* layer;
    if you wish to apply activation function
    (you shouldn't need to --they are universal function approximators),
    an `Activation` layer must be added after.

    # Arguments
        output_dim: int > 0.
        nb_feature: number of Dense layers to use internally.
        init: name of initialization function for the weights of the layer
            (see [initializations](../initializations.md)),
            or alternatively, Theano function to use for weights
            initialization. This parameter is only relevant
            if you don't pass a `weights` argument.
        weights: list of Numpy arrays to set as initial weights.
            The list should have 2 elements, of shape `(input_dim, output_dim)`
            and (output_dim,) for weights and biases respectively.
        W_regularizer: instance of [WeightRegularizer](../regularizers.md)
            (eg. L1 or L2 regularization), applied to the main weights matrix.
        b_regularizer: instance of [WeightRegularizer](../regularizers.md),
            applied to the bias.
        activity_regularizer: instance of [ActivityRegularizer](../regularizers.md),
            applied to the network output.
        W_constraint: instance of the [constraints](../constraints.md) module
            (eg. maxnorm, nonneg), applied to the main weights matrix.
        b_constraint: instance of the [constraints](../constraints.md) module,
            applied to the bias.
        bias: whether to include a bias (i.e. make the layer affine rather than linear).
        input_dim: dimensionality of the input (integer).
            This argument (or alternatively, the keyword argument `input_shape`)
            is required when using this layer as the first layer in a model.

    # Input shape
        2D tensor with shape: `(nb_samples, input_dim)`.

    # Output shape
        2D tensor with shape: `(nb_samples, output_dim)`.

    # References
        - [Maxout Networks](http://arxiv.org/pdf/1302.4389.pdf)
    '''
    def __init__(self, output_dim, nb_feature=4,
                 init='glorot_uniform', weights=None,
                 W_regularizer=None, b_regularizer=None, activity_regularizer=None,
                 W_constraint=None, b_constraint=None,
<<<<<<< HEAD
                 W_learning_rate_multiplier=None, b_learning_rate_multiplier=None,
                 input_dim=None, **kwargs):
=======
                 bias=True, input_dim=None, **kwargs):
>>>>>>> dc569e95
        self.output_dim = output_dim
        self.nb_feature = nb_feature
        self.init = initializations.get(init)

        self.W_regularizer = regularizers.get(W_regularizer)
        self.b_regularizer = regularizers.get(b_regularizer)
        self.activity_regularizer = regularizers.get(activity_regularizer)

        self.W_constraint = constraints.get(W_constraint)
        self.b_constraint = constraints.get(b_constraint)

<<<<<<< HEAD
        self.W_learning_rate_multiplier = W_learning_rate_multiplier
        self.b_learning_rate_multiplier = b_learning_rate_multiplier
        self.learning_rate_multipliers = [self.W_learning_rate_multiplier,
                                          self.b_learning_rate_multiplier]

=======
        self.bias = bias
>>>>>>> dc569e95
        self.initial_weights = weights
        self.input_spec = [InputSpec(ndim=2)]

        self.input_dim = input_dim
        if self.input_dim:
            kwargs['input_shape'] = (self.input_dim,)
        super(MaxoutDense, self).__init__(**kwargs)

    def build(self, input_shape):
        input_dim = input_shape[1]
        self.input_spec = [InputSpec(dtype=K.floatx(),
                                     shape=(None, input_dim))]

        self.W = self.init((self.nb_feature, input_dim, self.output_dim),
                           name='{}_W'.format(self.name))
        if self.bias:
            self.b = K.zeros((self.nb_feature, self.output_dim),
                             name='{}_b'.format(self.name))
            self.trainable_weights = [self.W, self.b]
        else:
            self.trainable_weights = [self.W]

        self.regularizers = []
        if self.W_regularizer:
            self.W_regularizer.set_param(self.W)
            self.regularizers.append(self.W_regularizer)

        if self.bias and self.b_regularizer:
            self.b_regularizer.set_param(self.b)
            self.regularizers.append(self.b_regularizer)

        if self.activity_regularizer:
            self.activity_regularizer.set_layer(self)
            self.regularizers.append(self.activity_regularizer)

        self.constraints = {}
        if self.W_constraint:
            self.constraints[self.W] = self.W_constraint
        if self.bias and self.b_constraint:
            self.constraints[self.b] = self.b_constraint

        if self.initial_weights is not None:
            self.set_weights(self.initial_weights)
            del self.initial_weights

    def get_output_shape_for(self, input_shape):
        assert input_shape and len(input_shape) == 2
        return (input_shape[0], self.output_dim)

    def call(self, x, mask=None):
        # no activation, this layer is only linear.
        output = K.dot(x, self.W)
        if self.bias:
            output += self.b
        output = K.max(output, axis=1)
        return output

    def get_config(self):
        config = {'output_dim': self.output_dim,
                  'init': self.init.__name__,
                  'nb_feature': self.nb_feature,
                  'W_regularizer': self.W_regularizer.get_config() if self.W_regularizer else None,
                  'b_regularizer': self.b_regularizer.get_config() if self.b_regularizer else None,
                  'activity_regularizer': self.activity_regularizer.get_config() if self.activity_regularizer else None,
                  'W_constraint': self.W_constraint.get_config() if self.W_constraint else None,
                  'b_constraint': self.b_constraint.get_config() if self.b_constraint else None,
<<<<<<< HEAD
                  'W_learning_rate_multiplier': self.W_learning_rate_multiplier,
                  'b_learning_rate_multiplier': self.b_learning_rate_multiplier,
=======
                  'bias': self.bias,
>>>>>>> dc569e95
                  'input_dim': self.input_dim}
        base_config = super(MaxoutDense, self).get_config()
        return dict(list(base_config.items()) + list(config.items()))

    def set_lr_multipliers(self, W_learning_rate_multiplier, b_learning_rate_multiplier):
        self.W_learning_rate_multiplier = W_learning_rate_multiplier
        self.b_learning_rate_multiplier = b_learning_rate_multiplier
        self.learning_rate_multipliers = [self.W_learning_rate_multiplier,
                                          self.b_learning_rate_multiplier]

class Highway(Layer):
    '''Densely connected highway network,
    a natural extension of LSTMs to feedforward networks.

    # Arguments
        init: name of initialization function for the weights of the layer
            (see [initializations](../initializations.md)),
            or alternatively, Theano function to use for weights
            initialization. This parameter is only relevant
            if you don't pass a `weights` argument.
        transform_bias: value for the bias to take on initially (default -2)
        activation: name of activation function to use
            (see [activations](../activations.md)),
            or alternatively, elementwise Theano function.
            If you don't specify anything, no activation is applied
            (ie. "linear" activation: a(x) = x).
        weights: list of Numpy arrays to set as initial weights.
            The list should have 2 elements, of shape `(input_dim, output_dim)`
            and (output_dim,) for weights and biases respectively.
        W_regularizer: instance of [WeightRegularizer](../regularizers.md)
            (eg. L1 or L2 regularization), applied to the main weights matrix.
        b_regularizer: instance of [WeightRegularizer](../regularizers.md),
            applied to the bias.
        activity_regularizer: instance of [ActivityRegularizer](../regularizers.md),
            applied to the network output.
        W_constraint: instance of the [constraints](../constraints.md) module
            (eg. maxnorm, nonneg), applied to the main weights matrix.
        b_constraint: instance of the [constraints](../constraints.md) module,
            applied to the bias.
        bias: whether to include a bias (i.e. make the layer affine rather than linear).
        input_dim: dimensionality of the input (integer).
            This argument (or alternatively, the keyword argument `input_shape`)
            is required when using this layer as the first layer in a model.

    # Input shape
        2D tensor with shape: `(nb_samples, input_dim)`.

    # Output shape
        2D tensor with shape: `(nb_samples, input_dim)`.

    # References
        - [Highway Networks](http://arxiv.org/pdf/1505.00387v2.pdf)
    '''
    def __init__(self, init='glorot_uniform', transform_bias=-2,
                 activation='linear', weights=None,
                 W_regularizer=None, b_regularizer=None, activity_regularizer=None,
<<<<<<< HEAD
                 W_constraint=None, b_constraint=None, 
                 W_learning_rate_multiplier=None,
                 b_learning_rate_multiplier=None,
                 input_dim=None, **kwargs):
=======
                 W_constraint=None, b_constraint=None,
                 bias=True, input_dim=None, **kwargs):
>>>>>>> dc569e95
        self.init = initializations.get(init)
        self.transform_bias = transform_bias
        self.activation = activations.get(activation)

        self.W_regularizer = regularizers.get(W_regularizer)
        self.b_regularizer = regularizers.get(b_regularizer)
        self.activity_regularizer = regularizers.get(activity_regularizer)

        self.W_constraint = constraints.get(W_constraint)
        self.b_constraint = constraints.get(b_constraint)

<<<<<<< HEAD
        self.W_learning_rate_multiplier = W_learning_rate_multiplier
        self.b_learning_rate_multiplier = b_learning_rate_multiplier
        self.learning_rate_multipliers = [self.W_learning_rate_multiplier,
                                          self.b_learning_rate_multiplier]

=======
        self.bias = bias
>>>>>>> dc569e95
        self.initial_weights = weights
        self.input_spec = [InputSpec(ndim=2)]

        self.input_dim = input_dim
        if self.input_dim:
            kwargs['input_shape'] = (self.input_dim,)
        super(Highway, self).__init__(**kwargs)

    def build(self, input_shape):
        input_dim = input_shape[1]
        self.input_spec = [InputSpec(dtype=K.floatx(),
                                     shape=(None, input_dim))]

        self.W = self.init((input_dim, input_dim),
                           name='{}_W'.format(self.name))
        self.W_carry = self.init((input_dim, input_dim),
                                 name='{}_W_carry'.format(self.name))

        if self.bias:
            self.b = K.zeros((input_dim,), name='{}_b'.format(self.name))
            # initialize with a vector of values `transform_bias`
            self.b_carry = K.variable(np.ones((input_dim,)) * self.transform_bias,
                                      name='{}_b_carry'.format(self.name))
            self.trainable_weights = [self.W, self.b, self.W_carry, self.b_carry]
        else:
            self.trainable_weights = [self.W, self.W_carry]

        self.regularizers = []
        if self.W_regularizer:
            self.W_regularizer.set_param(self.W)
            self.regularizers.append(self.W_regularizer)

        if self.bias and self.b_regularizer:
            self.b_regularizer.set_param(self.b)
            self.regularizers.append(self.b_regularizer)

        if self.activity_regularizer:
            self.activity_regularizer.set_layer(self)
            self.regularizers.append(self.activity_regularizer)

        self.constraints = {}
        if self.W_constraint:
            self.constraints[self.W] = self.W_constraint
        if self.bias and self.b_constraint:
            self.constraints[self.b] = self.b_constraint

        if self.initial_weights is not None:
            self.set_weights(self.initial_weights)
            del self.initial_weights

    def call(self, x, mask=None):
        y = K.dot(x, self.W_carry)
        if self.bias:
            y += self.b_carry
        transform_weight = activations.sigmoid(y)
        y = K.dot(x, self.W)
        if self.bias:
            y += self.b
        act = self.activation(y)
        act *= transform_weight
        output = act + (1 - transform_weight) * x
        return output

    def get_config(self):
        config = {'init': self.init.__name__,
                  'transform_bias': self.transform_bias,
                  'activation': self.activation.__name__,
                  'W_regularizer': self.W_regularizer.get_config() if self.W_regularizer else None,
                  'b_regularizer': self.b_regularizer.get_config() if self.b_regularizer else None,
                  'activity_regularizer': self.activity_regularizer.get_config() if self.activity_regularizer else None,
                  'W_constraint': self.W_constraint.get_config() if self.W_constraint else None,
                  'b_constraint': self.b_constraint.get_config() if self.b_constraint else None,
<<<<<<< HEAD
                  'W_learning_rate_multiplier': self.W_learning_rate_multiplier,
                  'b_learning_rate_multiplier': self.b_learning_rate_multiplier,
=======
                  'bias': self.bias,
>>>>>>> dc569e95
                  'input_dim': self.input_dim}
        base_config = super(Highway, self).get_config()
        return dict(list(base_config.items()) + list(config.items()))

    def set_lr_multipliers(self, W_learning_rate_multiplier, b_learning_rate_multiplier):
        self.W_learning_rate_multiplier = W_learning_rate_multiplier
        self.b_learning_rate_multiplier = b_learning_rate_multiplier
        self.learning_rate_multipliers = [self.W_learning_rate_multiplier,
                                          self.b_learning_rate_multiplier]

class TimeDistributedDense(Layer):
    '''Apply a same Dense layer for each dimension[1] (time_dimension) input.
    Especially useful after a recurrent network with 'return_sequence=True'.

    Note: this layer is deprecated, prefer using the `TimeDistributed` wrapper:
    ```python
        model.add(TimeDistributed(Dense(32)))
    ```

    # Input shape
        3D tensor with shape `(nb_sample, time_dimension, input_dim)`.

    # Output shape
        3D tensor with shape `(nb_sample, time_dimension, output_dim)`.

    # Arguments
        output_dim: int > 0.
        init: name of initialization function for the weights of the layer
            (see [initializations](../initializations.md)),
            or alternatively, Theano function to use for weights
            initialization. This parameter is only relevant
            if you don't pass a `weights` argument.
        activation: name of activation function to use
            (see [activations](../activations.md)),
            or alternatively, elementwise Theano function.
            If you don't specify anything, no activation is applied
            (ie. "linear" activation: a(x) = x).
        weights: list of Numpy arrays to set as initial weights.
            The list should have 2 elements, of shape `(input_dim, output_dim)`
            and (output_dim,) for weights and biases respectively.
        W_regularizer: instance of [WeightRegularizer](../regularizers.md)
            (eg. L1 or L2 regularization), applied to the main weights matrix.
        b_regularizer: instance of [WeightRegularizer](../regularizers.md),
            applied to the bias.
        activity_regularizer: instance of [ActivityRegularizer](../regularizers.md),
            applied to the network output.
        W_constraint: instance of the [constraints](../constraints.md) module
            (eg. maxnorm, nonneg), applied to the main weights matrix.
        b_constraint: instance of the [constraints](../constraints.md) module,
            applied to the bias.
        bias: whether to include a bias (i.e. make the layer affine rather than linear).
        input_dim: dimensionality of the input (integer).
            This argument (or alternatively, the keyword argument `input_shape`)
            is required when using this layer as the first layer in a model.
        input_length: length of inputs sequences
            (integer, or None for variable-length sequences).
    '''

    def __init__(self, output_dim,
                 init='glorot_uniform', activation='linear', weights=None,
                 W_regularizer=None, b_regularizer=None, activity_regularizer=None,
                 W_constraint=None, b_constraint=None,
                 bias=True, input_dim=None, input_length=None, **kwargs):
        warnings.warn('TimeDistributedDense is deprecated, '
                      'please use TimeDistributed(Dense(...)) instead.')
        self.output_dim = output_dim
        self.init = initializations.get(init)
        self.activation = activations.get(activation)

        self.W_regularizer = regularizers.get(W_regularizer)
        self.b_regularizer = regularizers.get(b_regularizer)
        self.activity_regularizer = regularizers.get(activity_regularizer)

        self.W_constraint = constraints.get(W_constraint)
        self.b_constraint = constraints.get(b_constraint)

<<<<<<< HEAD
        self.learning_rate_multipliers = []

=======
        self.bias = bias
>>>>>>> dc569e95
        self.initial_weights = weights
        self.input_spec = [InputSpec(ndim=3)]
        self.supports_masking = True

        self.input_dim = input_dim
        self.input_length = input_length
        if self.input_dim:
            kwargs['input_shape'] = (self.input_length, self.input_dim)
        super(TimeDistributedDense, self).__init__(**kwargs)

    def build(self, input_shape):
        self.input_spec = [InputSpec(dtype=K.floatx(),
                                     shape=(None,) + input_shape[1:])]
        input_dim = input_shape[2]

        self.W = self.init((input_dim, self.output_dim),
                           name='{}_W'.format(self.name))
        if self.bias:
            self.b = K.zeros((self.output_dim,),
                             name='{}_b'.format(self.name))
            self.trainable_weights = [self.W, self.b]
        self.regularizers = []

        if self.W_regularizer:
            self.W_regularizer.set_param(self.W)
            self.regularizers.append(self.W_regularizer)

        if self.bias and self.b_regularizer:
            self.b_regularizer.set_param(self.b)
            self.regularizers.append(self.b_regularizer)

        if self.activity_regularizer:
            self.activity_regularizer.set_layer(self)
            self.regularizers.append(self.activity_regularizer)

        self.constraints = {}
        if self.W_constraint:
            self.constraints[self.W] = self.W_constraint
        if self.bias and self.b_constraint:
            self.constraints[self.b] = self.b_constraint

        if self.initial_weights is not None:
            self.set_weights(self.initial_weights)
            del self.initial_weights

    def get_output_shape_for(self, input_shape):
        return (input_shape[0], input_shape[1], self.output_dim)

    def call(self, x, mask=None):
        input_shape = self.input_spec[0].shape
        # x has shape (samples, timesteps, input_dim)
        input_length = input_shape[1]
        # Note: input_length should always be provided when using tensorflow backend.
        if not input_length:
            if hasattr(K, 'int_shape'):
                input_length = K.int_shape(x)[1]
                if not input_length:
                    raise Exception(
                        'Layer ' + self.name +
                        ' requires to know the length of its input, '
                        'but it could not be inferred automatically. '
                        'Specify it manually by passing an input_shape '
                        'argument to the first layer in your model.')
            else:
                input_length = K.shape(x)[1]

        # Squash samples and timesteps into a single axis
        x = K.reshape(x, (-1, input_shape[-1]))  # (samples * timesteps, input_dim)
        y = K.dot(x, self.W)  # (samples * timesteps, output_dim)
        if self.bias:
            y += self.b
        # We have to reshape Y to (samples, timesteps, output_dim)
        y = K.reshape(y, (-1, input_length, self.output_dim))  # (samples, timesteps, output_dim)
        y = self.activation(y)
        return y

    def get_config(self):
        config = {'output_dim': self.output_dim,
                  'init': self.init.__name__,
                  'activation': self.activation.__name__,
                  'W_regularizer': self.W_regularizer.get_config() if self.W_regularizer else None,
                  'b_regularizer': self.b_regularizer.get_config() if self.b_regularizer else None,
                  'activity_regularizer': self.activity_regularizer.get_config() if self.activity_regularizer else None,
                  'W_constraint': self.W_constraint.get_config() if self.W_constraint else None,
                  'b_constraint': self.b_constraint.get_config() if self.b_constraint else None,
                  'bias': self.bias,
                  'input_dim': self.input_dim,
                  'input_length': self.input_length}
        base_config = super(TimeDistributedDense, self).get_config()
        return dict(list(base_config.items()) + list(config.items()))<|MERGE_RESOLUTION|>--- conflicted
+++ resolved
@@ -562,14 +562,9 @@
     '''
     def __init__(self, output_dim, init='glorot_uniform', activation='linear', weights=None,
                  W_regularizer=None, b_regularizer=None, activity_regularizer=None,
-<<<<<<< HEAD
                  W_constraint=None, b_constraint=None, 
                  W_learning_rate_multiplier=None, b_learning_rate_multiplier=None,
                  input_dim=None, bias=True, **kwargs):
-=======
-                 W_constraint=None, b_constraint=None,
-                 bias=True, input_dim=None, **kwargs):
->>>>>>> dc569e95
         self.init = initializations.get(init)
         self.activation = activations.get(activation)
         self.output_dim = output_dim
@@ -651,15 +646,10 @@
                   'activity_regularizer': self.activity_regularizer.get_config() if self.activity_regularizer else None,
                   'W_constraint': self.W_constraint.get_config() if self.W_constraint else None,
                   'b_constraint': self.b_constraint.get_config() if self.b_constraint else None,
-<<<<<<< HEAD
                   'W_learning_rate_multiplier': self.W_learning_rate_multiplier,
                   'b_learning_rate_multiplier': self.b_learning_rate_multiplier,
                   'input_dim': self.input_dim,
                   'bias': self.bias}
-=======
-                  'bias': self.bias,
-                  'input_dim': self.input_dim}
->>>>>>> dc569e95
         base_config = super(Dense, self).get_config()
         return dict(list(base_config.items()) + list(config.items()))
 
@@ -754,12 +744,8 @@
                  init='glorot_uniform', weights=None,
                  W_regularizer=None, b_regularizer=None, activity_regularizer=None,
                  W_constraint=None, b_constraint=None,
-<<<<<<< HEAD
                  W_learning_rate_multiplier=None, b_learning_rate_multiplier=None,
-                 input_dim=None, **kwargs):
-=======
                  bias=True, input_dim=None, **kwargs):
->>>>>>> dc569e95
         self.output_dim = output_dim
         self.nb_feature = nb_feature
         self.init = initializations.get(init)
@@ -771,15 +757,12 @@
         self.W_constraint = constraints.get(W_constraint)
         self.b_constraint = constraints.get(b_constraint)
 
-<<<<<<< HEAD
         self.W_learning_rate_multiplier = W_learning_rate_multiplier
         self.b_learning_rate_multiplier = b_learning_rate_multiplier
         self.learning_rate_multipliers = [self.W_learning_rate_multiplier,
                                           self.b_learning_rate_multiplier]
 
-=======
         self.bias = bias
->>>>>>> dc569e95
         self.initial_weights = weights
         self.input_spec = [InputSpec(ndim=2)]
 
@@ -846,12 +829,9 @@
                   'activity_regularizer': self.activity_regularizer.get_config() if self.activity_regularizer else None,
                   'W_constraint': self.W_constraint.get_config() if self.W_constraint else None,
                   'b_constraint': self.b_constraint.get_config() if self.b_constraint else None,
-<<<<<<< HEAD
                   'W_learning_rate_multiplier': self.W_learning_rate_multiplier,
                   'b_learning_rate_multiplier': self.b_learning_rate_multiplier,
-=======
                   'bias': self.bias,
->>>>>>> dc569e95
                   'input_dim': self.input_dim}
         base_config = super(MaxoutDense, self).get_config()
         return dict(list(base_config.items()) + list(config.items()))
@@ -908,15 +888,10 @@
     def __init__(self, init='glorot_uniform', transform_bias=-2,
                  activation='linear', weights=None,
                  W_regularizer=None, b_regularizer=None, activity_regularizer=None,
-<<<<<<< HEAD
                  W_constraint=None, b_constraint=None, 
                  W_learning_rate_multiplier=None,
                  b_learning_rate_multiplier=None,
-                 input_dim=None, **kwargs):
-=======
-                 W_constraint=None, b_constraint=None,
                  bias=True, input_dim=None, **kwargs):
->>>>>>> dc569e95
         self.init = initializations.get(init)
         self.transform_bias = transform_bias
         self.activation = activations.get(activation)
@@ -928,15 +903,11 @@
         self.W_constraint = constraints.get(W_constraint)
         self.b_constraint = constraints.get(b_constraint)
 
-<<<<<<< HEAD
         self.W_learning_rate_multiplier = W_learning_rate_multiplier
         self.b_learning_rate_multiplier = b_learning_rate_multiplier
         self.learning_rate_multipliers = [self.W_learning_rate_multiplier,
                                           self.b_learning_rate_multiplier]
-
-=======
         self.bias = bias
->>>>>>> dc569e95
         self.initial_weights = weights
         self.input_spec = [InputSpec(ndim=2)]
 
@@ -1009,12 +980,9 @@
                   'activity_regularizer': self.activity_regularizer.get_config() if self.activity_regularizer else None,
                   'W_constraint': self.W_constraint.get_config() if self.W_constraint else None,
                   'b_constraint': self.b_constraint.get_config() if self.b_constraint else None,
-<<<<<<< HEAD
                   'W_learning_rate_multiplier': self.W_learning_rate_multiplier,
                   'b_learning_rate_multiplier': self.b_learning_rate_multiplier,
-=======
                   'bias': self.bias,
->>>>>>> dc569e95
                   'input_dim': self.input_dim}
         base_config = super(Highway, self).get_config()
         return dict(list(base_config.items()) + list(config.items()))
@@ -1091,12 +1059,9 @@
         self.W_constraint = constraints.get(W_constraint)
         self.b_constraint = constraints.get(b_constraint)
 
-<<<<<<< HEAD
         self.learning_rate_multipliers = []
 
-=======
         self.bias = bias
->>>>>>> dc569e95
         self.initial_weights = weights
         self.input_spec = [InputSpec(ndim=3)]
         self.supports_masking = True
