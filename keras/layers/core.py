--- conflicted
+++ resolved
@@ -19,13 +19,8 @@
     def __init__(self):
         self.params = []
 
-<<<<<<< HEAD
     def set_previous(self, layer):
-        if not hasattr(self, "get_output_mask") and layer.get_output_mask() is not None:
-=======
-    def connect(self, layer):
         if not self.supports_masked_input() and layer.get_output_mask() is not None:
->>>>>>> 76b9877c
             raise Exception("Attached non-masking layer to layer with masked output")
         self.previous = layer
 
